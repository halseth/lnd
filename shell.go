--- conflicted
+++ resolved
@@ -10,11 +10,8 @@
 	"strings"
 
 	"github.com/roasbeef/btcd/chaincfg"
-<<<<<<< HEAD
 	"github.com/roasbeef/btcd/txscript"
 	"github.com/roasbeef/btcd/wire"
-=======
->>>>>>> 61994bc2
 	"github.com/roasbeef/btcutil"
 
 	"github.com/lightningnetwork/lnd/lndc"
@@ -36,15 +33,11 @@
 )
 
 var (
-<<<<<<< HEAD
 	Params         = &chaincfg.SegNet4Params
 	SCon           uspv.SPVCon   // global here for now
 	GlobalOmniChan chan []byte   // channel for omnihandler
 	RemoteCon      *lndc.LNDConn // one because simple
-=======
-	Params = &chaincfg.SegNet4Params
-	SCon   uspv.SPVCon // global here for now
->>>>>>> 61994bc2
+
 )
 
 func shell(deadend string, deadend2 *chaincfg.Params) {
